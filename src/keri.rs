use keri::{
    derivation::basic::Basic, event_parsing::message::signed_event_stream, prefix::Prefix,
    state::IdentifierState,
};

use crate::{key_id_from_didurl, DdoResolver, Document, Error, KeyFormat, VerificationMethod};

pub struct DidKeriResolver {
    state: IdentifierState,
}

impl DidKeriResolver {
    pub fn new(state: &str) -> Self {
        DidKeriResolver {
            state: mem_parse(state),
        }
    }
}

impl DdoResolver for DidKeriResolver {
    fn resolve(&self, did_url: &str) -> Result<Document, Error> {
        Ok(Document {
            context: "https://www.w3.org/ns/did/v1".into(),
            id: did_url.into(),
            verification_method: self
                .state
                .current
                .public_keys
                .iter()
                .map(|prefix| VerificationMethod {
                    id: key_id_from_didurl(did_url),
                    key_type: as_string(&prefix.derivation),
                    controller: did_url.into(),
                    public_key: Some(KeyFormat::Multibase(prefix.derivative().to_vec())),
                    private_key: None,
                })
                .collect::<Vec<VerificationMethod>>(),
            assertion_method: None,
            authentication: None,
            capability_delegation: None,
            capability_invocation: None,
            // FIXME: populate this with references of X* key refs
            // https://www.w3.org/TR/did-core/#dfn-keyagreement
            key_agreement: None,
        })
    }
}

// Helper method to get string representation of keri key type
fn as_string(b: &Basic) -> String {
    match b {
        Basic::Ed25519NT | Basic::Ed25519 => "Ed25519VerificationKey2018".into(),
        Basic::ECDSAsecp256k1 | Basic::ECDSAsecp256k1NT => {
            "EcdsaSecp256k1VerificationKey2019".into()
        }
        Basic::X25519 => "X25519KeyAgreementKey2019".into(),
        _ => "bad key type".into(),
    }
}

// In memory kel parser method
// TODO: PROPER ERROR HANDLING!
fn mem_parse(kel: impl AsRef<[u8]>) -> IdentifierState {
    signed_event_stream(kel.as_ref())
        .unwrap()
        .1
<<<<<<< HEAD
        .into_iter()
        .fold(vec![], |mut accum, e| {
            accum.push(e.deserialized_event);
            accum
        })
        .iter()
        .fold(IdentifierState::default(), |accum, e| {
            accum.apply(e).unwrap()
=======
        .iter()
        .fold(IdentifierState::default(), |accum, e| {
            accum.apply(&e.deserialized_event).unwrap()
>>>>>>> 557cde7d
        })
}

#[cfg(test)]
mod did_keri_tests {
    use super::*;
    use crate::{resolve_any, try_resolve_any, DdoParser};
    use base64_url::encode;

    #[test]
    fn public_key_by_type_search_ed25519_test() {
        let kerl_str = br#"{"v":"KERI10JSON00014b_","i":"EsiHneigxgDopAidk_dmHuiUJR3kAaeqpgOAj9ZZd4q8","s":"0","t":"icp","kt":"2","k":["DSuhyBcPZEZLK-fcw5tzHn2N46wRCG_ZOoeKtWTOunRA","DVcuJOOJF1IE8svqEtrSuyQjGTd2HhfAkt9y2QkUtFJI","DT1iAhBWCkvChxNWsby2J0pJyxBIxbAtbLA0Ljx-Grh8"],"n":"E9izzBkXX76sqt0N-tfLzJeRqj0W56p4pDQ_ZqNCDpyw","bt":"0","b":[],"c":[],"a":[]}-AADAAhcaP-l0DkIKlJ87iIVcDx-m0iKPdSArEu63b-2cSEn9wXVGNpWw9nfwxodQ9G8J3q_Pm-AWfDwZGD9fobWuHBAAB6mz7zP0xFNBEBfSKG4mjpPbeOXktaIyX8mfsEa1A3Psf7eKxSrJ5Woj3iUB2AhhLg412-zkk795qxsK2xfdxBAACj5wdW-EyUJNgW0LHePQcSFNxW3ZyPregL4H2FoOrsPxLa3MZx6xYTh6i7YRMGY50ezEjV81hkI1Yce75M_bPCQ"#;
        let dkr = DidKeriResolver::new(&String::from_utf8_lossy(kerl_str));
        let d = dkr.resolve("did:keri:EsiHneigxgDopAidk_dmHuiUJR3kAaeqpgOAj9ZZd4q8");
        assert!(d.is_ok());
        let d = d.unwrap();
        let k = d.find_public_key_for_curve("Ed25519");
        assert!(k.is_some());
    }

    #[test]
    fn public_key_by_type_search_x25519_test() {
        let kerl_str = r#"{"v":"KERI10JSON00011c_","i":"ENRHENIVTtS1VmS1_a04BDgdsmCf1aff1-tZvfT_f4sU","s":"0","t":"icp","kt":"1","k":["DMXkLnbZZ2g_oWGzaVz7LLmqtLpI72Y4GYsBsgJfBjF4","Cz-LsoY7B6foopEV_4Cpj0ubK3VIlJ_dELmjlwmirDuU"],"n":"EiZOdQzNE8-jGNfeAFAhb7T39eyxFy0lNXE-wYzAAVLA","bt":"0","b":[],"c":[],"a":[]}-AABAA9-soOfrjhPJE4bzlzhqSYKOIAAfTPzDM7ZNskZQ323IktarZYpc1NU178tAIYFErpDt6hoDbeE9dBsDXd3BJCw";
        let dkr = DidKeriResolver::new(kerl_str);
        let d = dkr.resolve("did:keri:EOC0EjXm9YYNVEt6meJpYhbX3bvRPdVyGWmd1JWu-6KY");
        assert!(d.is_ok());
        let d = d.unwrap();
        let k = d.find_public_key_for_curve("X25519");
        assert!(k.is_some());
    }

    #[test]
    fn resolve_any_keri_test() {
        let kerl_str = r#"{"v":"KERI10JSON00014b_","i":"EsiHneigxgDopAidk_dmHuiUJR3kAaeqpgOAj9ZZd4q8","s":"0","t":"icp","kt":"2","k":["DSuhyBcPZEZLK-fcw5tzHn2N46wRCG_ZOoeKtWTOunRA","DVcuJOOJF1IE8svqEtrSuyQjGTd2HhfAkt9y2QkUtFJI","DT1iAhBWCkvChxNWsby2J0pJyxBIxbAtbLA0Ljx-Grh8"],"n":"E9izzBkXX76sqt0N-tfLzJeRqj0W56p4pDQ_ZqNCDpyw","bt":"0","b":[],"c":[],"a":[]}-AADAAhcaP-l0DkIKlJ87iIVcDx-m0iKPdSArEu63b-2cSEn9wXVGNpWw9nfwxodQ9G8J3q_Pm-AWfDwZGD9fobWuHBAAB6mz7zP0xFNBEBfSKG4mjpPbeOXktaIyX8mfsEa1A3Psf7eKxSrJ5Woj3iUB2AhhLg412-zkk795qxsK2xfdxBAACj5wdW-EyUJNgW0LHePQcSFNxW3ZyPregL4H2FoOrsPxLa3MZx6xYTh6i7YRMGY50ezEjV81hkI1Yce75M_bPCQ"#;
        let full_kerl_with_url = format!(
            "did:keri:EsiHneigxgDopAidk_dmHuiUJR3kAaeqpgOAj9ZZd4q8?kerl={}",
            encode(kerl_str)
        );
        let res = resolve_any(&full_kerl_with_url);
        assert!(res.is_some());
        let doc = res.unwrap();
        let key = doc.find_public_key_for_curve("Ed25519");
        assert!(key.is_some());
    }

    #[test]
    fn try_resolve_any_keri_test() {
        let kerl_str = r#"{"v":"KERI10JSON0000ed_","i":"DoQy7bwiYr80qXoISsMdGvfXmCCpZ9PUqetbR8e-fyTk","s":"0","t":"icp","kt":"1","k":["DoQy7bwiYr80qXoISsMdGvfXmCCpZ9PUqetbR8e-fyTk"],"n":"EGofBtQtAeDMOO3AA4QM0OHxKyGQQ1l2HzBOtrKDnD-o","bt":"0","b":[],"c":[],"a":[]}-AABAAxemWo-mppcRkiGSOXpVwh8CYeTSEJ-a0HDrCkE-TKJ-_76GX-iD7s4sbZ7j5fdfvOuTNyuFw3a797gwpnJ-NAg{"v":"KERI10JSON000122_","i":"DoQy7bwiYr80qXoISsMdGvfXmCCpZ9PUqetbR8e-fyTk","s":"1","t":"rot","p":"EvZY9w3fS1h98tJeysdNQqT70XLLec4oso8kIYjfu2Ks","kt":"1","k":["DLqde_jCw-C3y0fTvXMXX5W7QB0188bMvXVkRcedgTwY"],"n":"EW5MfLjWGOUCIV1tQLKNBu_WFifVK7ksthNDoHP89oOc","bt":"0","br":[],"ba":[],"a":[]}-AABAAuQcoYU04XYzJxOPp4cxmvXbqVpGADfQWqPOzo1S6MajUl1sEWEL1Ry30jNXaV3-izvHRNROYtPm2LIuIimIFDg{"v":"KERI10JSON000122_","i":"DoQy7bwiYr80qXoISsMdGvfXmCCpZ9PUqetbR8e-fyTk","s":"2","t":"rot","p":"EOi_KYKjP4hinuTfgtoYj5QBw_Q1ZrRtWFQDp0qsNuks","kt":"1","k":["De5pKs8wiP9bplyjspW9L62PEANoad-5Kum1uAllRxPY"],"n":"ERKagV0hID1gqZceLsOV3s7MjcoRmCaps2bPBHvVQPEQ","bt":"0","br":[],"ba":[],"a":[]}-AABAAPKIYNAm6nmz4cv37nvn5XMKRVzfKkVpJwMDt2DG-DqTJRCP8ehCeyDFJTdtvdJHjKqrnxE4Lfpll3iUzuQM4Aw{"v":"KERI10JSON000122_","i":"DoQy7bwiYr80qXoISsMdGvfXmCCpZ9PUqetbR8e-fyTk","s":"3","t":"rot","p":"EVK1FbLl7yWTxOzPwk7vo_pQG5AumFoeSE51KapaEymc","kt":"1","k":["D2M5V_e23Pa0IAqqhNDKzZX0kRIMkJyW8_M-gT_Kw9sc"],"n":"EYJkIfnCYcMFVIEi-hMMIjBQfXcTqH_lGIIqMw4LaeOE","bt":"0","br":[],"ba":[],"a":[]}-AABAAsrKFTSuA6tEzqV0C7fEbeiERLdZpStZMCTvgDvzNMfa_Tn26ejFRZ_rDmovoo8xh0dH7SdMQ5B_FvwCx9E98Aw{"v":"KERI10JSON000098_","i":"DoQy7bwiYr80qXoISsMdGvfXmCCpZ9PUqetbR8e-fyTk","s":"4","t":"ixn","p":"EY7VDg-9Gixr9rgH2VyWGvnnoebgTyT9oieHZIaiv2UA","a":[]}-AABAAqHtncya5PNnwSbMRegftJc1y8E4tMZwajVVj2-FmGmp82b2A7pY1vr7cv36m7wPRV5Dusf4BRa5moMlHUpSqDA"#;
        let full_kerl_with_url = format!(
            "did:keri:DoQy7bwiYr80qXoISsMdGvfXmCCpZ9PUqetbR8e-fyTk?kerl={}",
            encode(kerl_str)
        );
        let res = try_resolve_any(&full_kerl_with_url);
        assert!(res.is_ok());
        let doc = res.unwrap();
        let key = doc.find_public_key_for_curve("Ed25519");
        assert!(key.is_some());
    }
}<|MERGE_RESOLUTION|>--- conflicted
+++ resolved
@@ -64,20 +64,9 @@
     signed_event_stream(kel.as_ref())
         .unwrap()
         .1
-<<<<<<< HEAD
-        .into_iter()
-        .fold(vec![], |mut accum, e| {
-            accum.push(e.deserialized_event);
-            accum
-        })
-        .iter()
-        .fold(IdentifierState::default(), |accum, e| {
-            accum.apply(e).unwrap()
-=======
         .iter()
         .fold(IdentifierState::default(), |accum, e| {
             accum.apply(&e.deserialized_event).unwrap()
->>>>>>> 557cde7d
         })
 }
 
